--- conflicted
+++ resolved
@@ -68,12 +68,7 @@
   disabled: boolean;
   editNode?: boolean;
   duplicateKey?: boolean;
-<<<<<<< HEAD
-=======
-  advanced?: boolean | null;
-  dataValue?: any;
   editNodeModal?: boolean;
->>>>>>> 5b4d0c62
 };
 
 export type DictComponentType = {
