--- conflicted
+++ resolved
@@ -4,9 +4,9 @@
 import { ToggleComponentType } from "../../types/components";
 
 export default function ToggleComponent({
-  enabled,
-  setEnabled,
-  disabled,
+	enabled,
+	setEnabled,
+	disabled,
 }: ToggleComponentType) {
   useEffect(() => {
     if (disabled) {
@@ -38,13 +38,8 @@
           <span
             className={classNames(
               enabled
-<<<<<<< HEAD
                 ? "opacity-0 ease-out duration-100"
                 : "opacity-100 ease-in duration-200",
-=======
-                ? "opacity-0 duration-100 ease-out"
-                : "opacity-100 duration-200 ease-in",
->>>>>>> 2b577934
               "absolute inset-0 flex h-full w-full items-center justify-center transition-opacity"
             )}
             aria-hidden="true"
@@ -52,13 +47,8 @@
           <span
             className={classNames(
               enabled
-<<<<<<< HEAD
                 ? "opacity-100 ease-in duration-200"
                 : "opacity-0 ease-out duration-100",
-=======
-                ? "opacity-100 duration-200 ease-in"
-                : "opacity-0 duration-100 ease-out",
->>>>>>> 2b577934
               "absolute inset-0 flex h-full w-full items-center justify-center transition-opacity"
             )}
             aria-hidden="true"
