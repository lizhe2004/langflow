import * as Form from "@radix-ui/react-form";
import { useEffect, useRef, useState } from "react";
import { InputComponentType } from "../../types/components";
import { handleKeyDown } from "../../utils/reactflowUtils";
import { classNames } from "../../utils/utils";
import { Input } from "../ui/input";

export default function InputComponent({
  autoFocus = false,
  onBlur,
  value,
  onChange,
  disabled,
  required = false,
  isForm = false,
  password,
  editNode = false,
  placeholder = "Type something...",
  className,
<<<<<<< HEAD
  id = "",
=======
  blurOnEnter = false,
>>>>>>> c3c78aab
}: InputComponentType): JSX.Element {
  const [pwdVisible, setPwdVisible] = useState(false);
  const refInput = useRef<HTMLInputElement>(null);
  // Clear component state
  useEffect(() => {
    if (disabled) {
      onChange("");
    }
  }, [disabled, onChange]);

  return (
    <div className="relative w-full">
      {isForm ? (
        <Form.Control asChild>
          <Input
<<<<<<< HEAD
            id={"form-" + id}
=======
            ref={refInput}
            onBlur={onBlur}
            autoFocus={autoFocus}
>>>>>>> c3c78aab
            type={password && !pwdVisible ? "password" : "text"}
            value={value}
            disabled={disabled}
            required={required}
            className={classNames(
              password && !pwdVisible && value !== ""
                ? " text-clip password "
                : "",
              editNode ? " input-edit-node " : "",
              password && editNode ? "pr-8" : "",
              password && !editNode ? "pr-10" : "",
              className!
            )}
            placeholder={password && editNode ? "Key" : placeholder}
            onChange={(e) => {
              onChange(e.target.value);
            }}
            onKeyDown={(e) => {
              handleKeyDown(e, value, "");
              if (blurOnEnter && e.key === "Enter") refInput.current?.blur();
            }}
          />
        </Form.Control>
      ) : (
        <Input
<<<<<<< HEAD
          id={id}
=======
          ref={refInput}
>>>>>>> c3c78aab
          type="text"
          onBlur={onBlur}
          value={value}
          autoFocus={autoFocus}
          disabled={disabled}
          required={required}
          className={classNames(
            password && !pwdVisible && value !== ""
              ? " text-clip password "
              : "",
            editNode ? " input-edit-node " : "",
            password && editNode ? "pr-8" : "",
            password && !editNode ? "pr-10" : "",
            className!
          )}
          placeholder={password && editNode ? "Key" : placeholder}
          onChange={(e) => {
            onChange(e.target.value);
          }}
          onKeyDown={(e) => {
            handleKeyDown(e, value, "");
            if (blurOnEnter && e.key === "Enter") refInput.current?.blur();
          }}
        />
      )}
      {password && (
        <button
          type="button"
          tabIndex={-1}
          className={classNames(
            editNode
              ? "input-component-true-button"
              : "input-component-false-button"
          )}
          onClick={(event) => {
            event.preventDefault();
            setPwdVisible(!pwdVisible);
          }}
        >
          {password &&
            (pwdVisible ? (
              <svg
                xmlns="http://www.w3.org/2000/svg"
                fill="none"
                viewBox="0 0 24 24"
                strokeWidth={1.5}
                stroke="currentColor"
                className={classNames(
                  editNode
                    ? "input-component-true-svg"
                    : "input-component-false-svg"
                )}
              >
                <path
                  strokeLinecap="round"
                  strokeLinejoin="round"
                  d="M3.98 8.223A10.477 10.477 0 001.934 12C3.226 16.338 7.244 19.5 12 19.5c.993 0 1.953-.138 2.863-.395M6.228 6.228A10.45 10.45 0 0112 4.5c4.756 0 8.773 3.162 10.065 7.498a10.523 10.523 0 01-4.293 5.774M6.228 6.228L3 3m3.228 3.228l3.65 3.65m7.894 7.894L21 21m-3.228-3.228l-3.65-3.65m0 0a3 3 0 10-4.243-4.243m4.242 4.242L9.88 9.88"
                />
              </svg>
            ) : (
              <svg
                xmlns="http://www.w3.org/2000/svg"
                fill="none"
                viewBox="0 0 24 24"
                strokeWidth={1.5}
                stroke="currentColor"
                className={classNames(
                  editNode
                    ? "input-component-true-svg"
                    : "input-component-false-svg"
                )}
              >
                <path
                  strokeLinecap="round"
                  strokeLinejoin="round"
                  d="M2.036 12.322a1.012 1.012 0 010-.639C3.423 7.51 7.36 4.5 12 4.5c4.638 0 8.573 3.007 9.963 7.178.07.207.07.431 0 .639C20.577 16.49 16.64 19.5 12 19.5c-4.638 0-8.573-3.007-9.963-7.178z"
                />
                <path
                  strokeLinecap="round"
                  strokeLinejoin="round"
                  d="M15 12a3 3 0 11-6 0 3 3 0 016 0z"
                />
              </svg>
            ))}
        </button>
      )}
    </div>
  );
}<|MERGE_RESOLUTION|>--- conflicted
+++ resolved
@@ -17,11 +17,8 @@
   editNode = false,
   placeholder = "Type something...",
   className,
-<<<<<<< HEAD
   id = "",
-=======
   blurOnEnter = false,
->>>>>>> c3c78aab
 }: InputComponentType): JSX.Element {
   const [pwdVisible, setPwdVisible] = useState(false);
   const refInput = useRef<HTMLInputElement>(null);
@@ -37,13 +34,10 @@
       {isForm ? (
         <Form.Control asChild>
           <Input
-<<<<<<< HEAD
             id={"form-" + id}
-=======
             ref={refInput}
             onBlur={onBlur}
             autoFocus={autoFocus}
->>>>>>> c3c78aab
             type={password && !pwdVisible ? "password" : "text"}
             value={value}
             disabled={disabled}
@@ -69,11 +63,8 @@
         </Form.Control>
       ) : (
         <Input
-<<<<<<< HEAD
           id={id}
-=======
           ref={refInput}
->>>>>>> c3c78aab
           type="text"
           onBlur={onBlur}
           value={value}
