import { useEffect } from "react";
import { InputListComponentType } from "../../types/components";

import { Input } from "../ui/input";
import { classNames } from "../../utils/utils";
import _ from "lodash";
import IconComponent from "../genericIconComponent";

export default function InputListComponent({
  value,
  onChange,
  disabled,
  editNode = false,
<<<<<<< HEAD
  onAddInput,
}: InputListComponentType): JSX.Element {
  const [inputList, setInputList] = useState(value ?? [""]);
  const { closePopUp } = useContext(PopUpContext);

=======
}: InputListComponentType) {
>>>>>>> dda8676d
  useEffect(() => {
    if (disabled) {
      onChange([""]);
    }
  }, [disabled]);

  return (
    <div 
    className={
    classNames(
      value.length > 1 && editNode ? "my-1" : "",
      "flex flex-col gap-3"
    )
  }>
      {value.map((i, idx) => {
        return (
          <div key={idx} className="flex w-full gap-3">
            <Input
              disabled={disabled}
              type="text"
              value={i}
              className={editNode ? "input-edit-node" : ""}
              placeholder="Type something..."
              onChange={(e) => {
                let newInputList = _.cloneDeep(value);
                newInputList[idx] = e.target.value;
                onChange(newInputList);
              }}
            />
            {idx === value.length - 1 ? (
              <button
                onClick={() => {
                  let newInputList = _.cloneDeep(value);
                  newInputList.push("");
                  onChange(newInputList);
                }}
              >
                <IconComponent
                  name="Plus"
                  className={"h-4 w-4 hover:text-accent-foreground"}
                />
              </button>
            ) : (
              <button
                onClick={() => {
                  let newInputList = _.cloneDeep(value);
                  newInputList.splice(idx, 1);
                  onChange(newInputList);
                }}
              >
                <IconComponent
                  name="X"
                  className="h-4 w-4 hover:text-status-red"
                />
              </button>
            )}
          </div>
        );
      })}
    </div>
  );
}<|MERGE_RESOLUTION|>--- conflicted
+++ resolved
@@ -11,15 +11,7 @@
   onChange,
   disabled,
   editNode = false,
-<<<<<<< HEAD
-  onAddInput,
 }: InputListComponentType): JSX.Element {
-  const [inputList, setInputList] = useState(value ?? [""]);
-  const { closePopUp } = useContext(PopUpContext);
-
-=======
-}: InputListComponentType) {
->>>>>>> dda8676d
   useEffect(() => {
     if (disabled) {
       onChange([""]);
