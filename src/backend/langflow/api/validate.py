--- conflicted
+++ resolved
@@ -54,13 +54,4 @@
         return json.dumps({"valid": True, "params": str(node._built_object_repr())})
     except Exception as e:
         logger.exception(e)
-<<<<<<< HEAD
-        return json.dumps(
-            {
-                "valid": False,
-                "params": f"Error: {e}",
-            }
-        )
-=======
-        return json.dumps({"valid": False, "params": str(e)})
->>>>>>> 2d6d781e
+        return json.dumps({"valid": False, "params": str(e)})