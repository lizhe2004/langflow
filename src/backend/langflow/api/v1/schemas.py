--- conflicted
+++ resolved
@@ -4,14 +4,8 @@
 from typing import Any, Dict, List, Optional, Union
 from uuid import UUID
 
-<<<<<<< HEAD
-from pydantic import BaseModel, Field, field_serializer, field_validator
-
-from langflow.api.utils import serialize_field
-=======
 from pydantic import BaseModel, Field, field_validator, model_serializer
 
->>>>>>> 46e5b8b7
 from langflow.services.database.models.api_key.model import ApiKeyRead
 from langflow.services.database.models.base import orjson_dumps
 from langflow.services.database.models.flow import FlowCreate, FlowRead
@@ -164,7 +158,9 @@
     data: dict
 
     def __str__(self) -> str:
-        return f"event: {self.event}\ndata: {orjson_dumps(self.data, indent_2=False)}\n\n"
+        return (
+            f"event: {self.event}\ndata: {orjson_dumps(self.data, indent_2=False)}\n\n"
+        )
 
 
 class CustomComponentCode(BaseModel):
@@ -233,11 +229,8 @@
 
 class VertexBuildResponse(BaseModel):
     id: Optional[str] = None
-<<<<<<< HEAD
-    next_vertex_id: Optional[str] = None
-=======
+    next_verteices_ids: Optional[List[str]] = None
     inactive_vertices: Optional[List[str]] = None
->>>>>>> 46e5b8b7
     valid: bool
     params: Optional[str]
     """JSON string of the params."""
