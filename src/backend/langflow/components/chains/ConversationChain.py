--- conflicted
+++ resolved
@@ -31,7 +31,6 @@
             chain = ConversationChain(llm=llm)
         else:
             chain = ConversationChain(llm=llm, memory=memory)
-<<<<<<< HEAD
         result = chain.invoke(inputs)
         if hasattr(result, "content") and isinstance(result.content, str):
             result = result.content
@@ -40,19 +39,4 @@
         else:
             result = result.get("response")
         self.status = result
-        return result
-=======
-        result = chain.invoke({chain.input_key: input_value})
-        # result is an AIMessage which is a subclass of BaseMessage
-        # We need to check if it is a string or a BaseMessage
-        result_str: Text = ""
-        if hasattr(result, "content") and isinstance(result.content, str):
-            result_str = result.content
-        elif isinstance(result, str):
-            result_str = result
-        else:
-            # is dict
-            result_str = Text(result.get("response"))
-        self.status = result_str
-        return result_str
->>>>>>> 46e5b8b7
+        return result